--- conflicted
+++ resolved
@@ -187,7 +187,7 @@
 		/// <summary>
 		/// Parse all records in the group for scan/query.
 		/// </summary>
-		protected virtual bool ParseGroup(int receiveSize)
+		protected bool ParseGroup(int receiveSize)
 		{
 			while (dataOffset < receiveSize)
 			{
@@ -219,17 +219,12 @@
 				opCount = ByteUtil.BytesToShort(dataBuffer, dataOffset);
 				dataOffset += 2;
 
-<<<<<<< HEAD
-				Key key = ParseKey(fieldCount);
-				ParseRow(key);
-=======
 				ParseRow();
->>>>>>> 55e34978
 			}
 			return true;
 		}
 
-		protected internal abstract void ParseRow(Key key);
+		protected internal abstract void ParseRow();
 
 		protected internal Record ParseRecord()
 		{
@@ -250,10 +245,5 @@
 		{
 			return valid;
 		}
-<<<<<<< HEAD
-=======
-
-		protected internal abstract void ParseRow();
->>>>>>> 55e34978
 	}
 }