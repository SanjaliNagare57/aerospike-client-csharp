--- conflicted
+++ resolved
@@ -1488,7 +1488,6 @@
 			throw new AerospikeException("Invalid UDF return value");
 		}
 
-<<<<<<< HEAD
 		/// <summary>
 		/// Execute user defined function on server for each key and return results.
 		/// The package name is used to locate the udf file location:
@@ -1557,8 +1556,6 @@
 			}
 		}
 
-=======
->>>>>>> 55e34978
 		//----------------------------------------------------------
 		// Query/Execute
 		//----------------------------------------------------------
